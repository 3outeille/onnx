--- conflicted
+++ resolved
@@ -1,12 +1,11 @@
 // Copyright (c) Facebook Inc. and Microsoft Corporation.
 // Licensed under the MIT license.
 
-#include "onnx/defs/schema.h"
 #include <stdexcept>
 #include <unordered_set>
 #include "onnx/checker.h"
-
-<<<<<<< HEAD
+#include "onnx/defs/schema.h"
+
 namespace onnx
 {
     OpSchema::FormalParameter::FormalParameter(
@@ -47,63 +46,73 @@
         return m_isOptional;
     }
 
-    bool OpSchema::Verify(const NodeProto& node) const {
-
+    void OpSchema::Verify(const NodeProto& node) const {
         // Check the number of inputs.
         if (node.input_size() < min_input_ || node.input_size() > max_input_) {
-            std::cerr << "Input size " << node.input_size()
-                << " not in range [min=" << min_input_ << ", max="
-                << max_input_ << "].";
-            return false;
-        }
+            fail_check(
+                "Input size ",
+                node.input_size(),
+                " not in range [min=",
+                min_input_,
+                ", max=",
+                max_input_,
+                "].");
+        }
+
         if (!num_inputs_allowed_(node.input_size())) {
-            std::cerr << "Input size " << node.input_size()
-                << " not in allowed input sizes.";
-            return false;
-        }
+            fail_check(
+                "Input size ", node.input_size(), " not in allowed input sizes.");
+        }
+
         // Check the number of outputs.
         if (node.output_size() < min_output_ || node.output_size() > max_output_) {
-            std::cerr << "Output size " << node.output_size()
-                << " not in range [min=" << min_output_ << ", max="
-                << max_output_ << "].";
-            return false;
-        }
+            fail_check(
+                "Output size ",
+                node.output_size(),
+                " not in range [min=",
+                min_output_,
+                ", max=",
+                max_output_,
+                "].");
+        }
+
         if (!num_outputs_allowed_(node.output_size())) {
-            std::cerr << "Output size " << node.output_size()
-                << " not in allowed output sizes.";
-            return false;
+            fail_check(
+                "Output size ", node.output_size(), " not in allowed output sizes.");
         }
         if (!num_inputs_outputs_allowed_(node.input_size(), node.output_size())) {
-            std::cerr << "Combination of input size " << node.input_size()
-                << "and output size " << node.output_size() << " not in allowed.";
-            return false;
+            fail_check(
+                "Combination of input size ",
+                node.input_size(),
+                "and output size ",
+                node.output_size(),
+                " not in allowed.");
         }
         // If the number of outputs can be calculated, check if the number matches.
         if (calculate_output_) {
             int expected_nout = calculate_output_(node.input_size());
             if (expected_nout != kCannotComputeNumOutputs &&
                 node.output_size() != expected_nout) {
-                std::cerr << "Output size " << node.output_size()
-                    << " not matching expected output size, which is "
-                    << expected_nout;
-                return false;
+                fail_check(
+                    "Output size ",
+                    node.output_size(),
+                    " not matching expected output size, which is ",
+                    expected_nout);
             }
         }
 
         // Check the values of inputs / outputs
         for (int in_idx = 0; in_idx < node.input_size(); ++in_idx) {
             if (node.input(in_idx).empty() && !(inputs_[in_idx].IsOptional())) {
-                std::cerr
-                    << "Input " << in_idx
-                    << " is not marked optional but has an empty string in the graph";
-                return false;
+                fail_check(
+                    "Input ",
+                    in_idx,
+                    " is not marked optional but has an empty string in the graph");
             }
         }
         for (int out_idx = 0; out_idx < node.output_size(); ++out_idx) {
             if (node.output(out_idx).empty()) {
-                std::cerr << "Output " << out_idx
-                    << " has an empty string in the graph";
-                return false;
+                fail_check("Output ", out_idx, " has an empty string in the graph");
             }
         }
 
@@ -115,10 +124,7 @@
             const auto& name = attr_proto.name();
 
             if (!seen_attr_names.insert(name).second) {
-                std::cerr << "Attribute '"
-                    << name
-                    << "' appeared multiple times.";
-                return false;
+                fail_check("Attribute '", name, "' appeared multiple times.");
             };
 
             const auto& search = attributes_.find(name);
@@ -133,107 +139,72 @@
                 expected_type = AttrType::INTS;
                 consume_attr = &attr_proto;
                 if (attr_proto.ints().size() != node.input_size()) {
-                    std::cerr << "Attribute consumed_inputs (length "
-                        << attr_proto.ints().size()
-                        << ") is not the same length as inputs (length "
-                        << node.input_size() << ")" << std::endl;
-                    return false;
+                    fail_check(
+                        "Attribute consumed_inputs (length ",
+                        attr_proto.ints().size(),
+                        ") is not the same length as inputs (length ",
+                        node.input_size(),
+                        ")");
                 }
             }
             else {
-                std::cerr << "Unrecognized attribute: " << name << std::endl;
-                return false;
+                fail_check("Unrecognized attribute: ", name);
             }
 
             switch (expected_type) {
             case AttrType::FLOAT:
                 if (!attr_proto.has_f()) {
-                    std::cerr << "Attribute '"
-                        << name
-                        << "' is expected to have field 'f'"
-                        << std::endl;
-                    return false;
+                    fail_check("Attribute '", name, "' is expected to have field 'f'");
                 }
                 break;
             case AttrType::INT:
                 if (!attr_proto.has_i()) {
-                    std::cerr << "Attribute '"
-                        << name
-                        << "' is expected to have field 'i'"
-                        << std::endl;
-                    return false;
+                    fail_check("Attribute '", name, "' is expected to have field 'i'");
                 }
                 break;
             case AttrType::STRING:
                 if (!attr_proto.has_s()) {
-                    std::cerr << "Attribute '"
-                        << name
-                        << "' is expected to have field 's'"
-                        << std::endl;
-                    return false;
+                    fail_check("Attribute '", name, "' is expected to have field 's'");
                 }
                 break;
             case AttrType::TENSOR:
                 if (!attr_proto.has_t()) {
-                    std::cerr << "Attribute '"
-                        << name
-                        << "' is expected to have field 't'"
-                        << std::endl;
-                    return false;
+                    fail_check("Attribute '", name, "' is expected to have field 't'");
                 }
                 break;
             case AttrType::GRAPH:
                 if (!attr_proto.has_g()) {
-                    std::cerr << "Attribute '"
-                        << name
-                        << "' is expected to have field 'g'"
-                        << std::endl;
-                    return false;
+                    fail_check("Attribute '", name, "' is expected to have field 'g'");
                 }
                 break;
             case AttrType::FLOATS:
                 if (!attr_proto.floats_size()) {
-                    std::cerr << "Attribute '"
-                        << name
-                        << "' is expected to have field 'floats'"
-                        << std::endl;
-                    return false;
+                    fail_check(
+                        "Attribute '", name, "' is expected to have field 'floats'");
                 }
                 break;
             case AttrType::INTS:
                 if (!attr_proto.ints_size()) {
-                    std::cerr << "Attribute '"
-                        << name
-                        << "' is expected to have field 'ints'"
-                        << std::endl;
-                    return false;
+                    fail_check(
+                        "Attribute '", name, "' is expected to have field 'ints'");
                 }
                 break;
             case AttrType::STRINGS:
                 if (!attr_proto.strings_size()) {
-                    std::cerr << "Attribute '"
-                        << name
-                        << "' is expected to have field 'strings'"
-                        << std::endl;
-                    return false;
+                    fail_check(
+                        "Attribute '", name, "' is expected to have field 'strings'");
                 }
                 break;
             case AttrType::TENSORS:
                 if (!attr_proto.tensors_size()) {
-                    std::cerr << "Attribute '"
-                        << name
-                        << "' is expected to have field 'tensors'"
-                        << std::endl;
-                    return false;
+                    fail_check(
+                        "Attribute '", name, "' is expected to have field 'tensors'");
                 }
                 break;
             case AttrType::GRAPHS:
                 if (!attr_proto.graphs_size()) {
-                    std::cerr << "Attribute '"
-                        << name
-                        << "' is expected to have field 'graphs'"
-                        << std::endl;
-                    return false;
+                    fail_check(
+                        "Attribute '", name, "' is expected to have field 'graphs'");
                 }
                 break;
             }
@@ -244,289 +215,10 @@
                 continue;
             }
             if (!seen_attr_names.count(attr.name)) {
-                std::cerr << "Required attribute '"
-                    << attr.name
-                    << "' is missing." << std::endl;
-                return false;
-            }
-=======
-namespace onnx {
-
-void OpSchema::Verify(const NodeProto& node) const {
-  // Check the number of inputs.
-  if (node.input_size() < min_input_ || node.input_size() > max_input_) {
-    fail_check(
-        "Input size ",
-        node.input_size(),
-        " not in range [min=",
-        min_input_,
-        ", max=",
-        max_input_,
-        "].");
-  }
-  if (!num_inputs_allowed_(node.input_size())) {
-    fail_check(
-        "Input size ", node.input_size(), " not in allowed input sizes.");
-  }
-  // Check the number of outputs.
-  if (node.output_size() < min_output_ || node.output_size() > max_output_) {
-    fail_check(
-        "Output size ",
-        node.output_size(),
-        " not in range [min=",
-        min_output_,
-        ", max=",
-        max_output_,
-        "].");
-  }
-  if (!num_outputs_allowed_(node.output_size())) {
-    fail_check(
-        "Output size ", node.output_size(), " not in allowed output sizes.");
-  }
-  if (!num_inputs_outputs_allowed_(node.input_size(), node.output_size())) {
-    fail_check(
-        "Combination of input size ",
-        node.input_size(),
-        "and output size ",
-        node.output_size(),
-        " not in allowed.");
-  }
-  // If the number of outputs can be calculated, check if the number matches.
-  if (calculate_output_) {
-    int expected_nout = calculate_output_(node.input_size());
-    if (expected_nout != kCannotComputeNumOutputs &&
-        node.output_size() != expected_nout) {
-      fail_check(
-          "Output size ",
-          node.output_size(),
-          " not matching expected output size, which is ",
-          expected_nout);
-    }
-  }
-
-  // Check the values of inputs / outputs
-  for (int in_idx = 0; in_idx < node.input_size(); ++in_idx) {
-    if (node.input(in_idx).empty() && !optional_inputs_.count(in_idx)) {
-      fail_check(
-          "Input ",
-          in_idx,
-          " is not marked optional but has an empty string in the graph");
-    }
-  }
-  for (int out_idx = 0; out_idx < node.output_size(); ++out_idx) {
-    if (node.output(out_idx).empty()) {
-      fail_check("Output ", out_idx, " has an empty string in the graph");
-    }
-  }
-
-  // Check attributes
-  std::unordered_set<std::string> seen_attr_names{};
-  const AttributeProto * consume_attr = nullptr;
-
-  for (const auto& attr_proto : node.attribute()) {
-      const auto& name = attr_proto.name();
-
-      if (!seen_attr_names.insert(name).second) {
-        fail_check("Attribute '", name, "' appeared multiple times.");
-      };
-
-      const auto& search = attributes_.find(name);
-      AttrType expected_type;
-      if (search != attributes_.end()) {
-          expected_type = search->second.type;
-      } else if (allows_unchecked_attributes_){
-        continue;
-      } else if (name == "consumed_inputs") {
-          expected_type = AttrType::INTS;
-          consume_attr = &attr_proto;
-          if(attr_proto.ints().size() != node.input_size()) {
-            fail_check(
-                "Attribute consumed_inputs (length ",
-                attr_proto.ints().size(),
-                ") is not the same length as inputs (length ",
-                node.input_size(),
-                ")");
-          }
-      } else {
-        fail_check("Unrecognized attribute: ", name);
-      }
-
-      switch (expected_type) {
-      case AttrType::FLOAT:
-          if (!attr_proto.has_f()) {
-            fail_check("Attribute '", name, "' is expected to have field 'f'");
-          }
-          break;
-      case AttrType::INT:
-          if (!attr_proto.has_i()) {
-            fail_check("Attribute '", name, "' is expected to have field 'i'");
-          }
-          break;
-      case AttrType::STRING:
-          if (!attr_proto.has_s()) {
-            fail_check("Attribute '", name, "' is expected to have field 's'");
-          }
-          break;
-      case AttrType::TENSOR:
-          if (!attr_proto.has_t()) {
-            fail_check("Attribute '", name, "' is expected to have field 't'");
-          }
-          break;
-      case AttrType::GRAPH:
-          if (!attr_proto.has_g()) {
-            fail_check("Attribute '", name, "' is expected to have field 'g'");
-          }
-          break;
-      case AttrType::FLOATS:
-          if (!attr_proto.floats_size()) {
-            fail_check(
-                "Attribute '", name, "' is expected to have field 'floats'");
-          }
-          break;
-      case AttrType::INTS:
-          if (!attr_proto.ints_size()) {
-            fail_check(
-                "Attribute '", name, "' is expected to have field 'ints'");
-          }
-          break;
-      case AttrType::STRINGS:
-          if (!attr_proto.strings_size()) {
-            fail_check(
-                "Attribute '", name, "' is expected to have field 'strings'");
-          }
-          break;
-      case AttrType::TENSORS:
-          if (!attr_proto.tensors_size()) {
-            fail_check(
-                "Attribute '", name, "' is expected to have field 'tensors'");
-          }
-          break;
-      case AttrType::GRAPHS:
-          if (!attr_proto.graphs_size()) {
-            fail_check(
-                "Attribute '", name, "' is expected to have field 'graphs'");
-          }
-          break;
-      }
-  }
-  for (const auto& pair : attributes_) {
-      const auto& attr = pair.second;
-      if (!attr.required) {
-          continue;
-      }
-      if (!seen_attr_names.count(attr.name)) {
-        fail_check("Required attribute '", attr.name, "' is missing.");
-      }
-  }
-
-
-  // Check in-place settings.
-  for (int in_idx = 0; in_idx < node.input_size(); ++in_idx) {
-    bool consumed = consume_attr ? consume_attr->ints(in_idx) : false;
-    auto use_type = consumed_(in_idx);
-    switch(use_type.first) {
-      case UseType::DEFAULT:
-        if(consumed) {
-          fail_check(
-              "Input index ",
-              in_idx,
-              " is set to consumed but ",
-              "is not supported by op ",
-              node.op_type());
-        } break;
-      case UseType::CONSUME_ENFORCED:
-        if(!consumed) {
-          fail_check(
-              "Input index ",
-              in_idx,
-              " must be set to consumed ",
-              "for operator ",
-              node.op_type());
-        } break;
-      case UseType::CONSUME_ALLOWED:
-        // pass, either is allowed
-        break;
-    }
-  }
-  // Phew. All verifications passed.
-}
-
-OpSchema& OpSchema::NumInputs(int min, int max) {
-  min_input_ = min;
-  max_input_ = max;
-  return *this;
-}
-
-OpSchema& OpSchema::NumInputs(int n) {
-  return NumInputs(n, n);
-}
-
-OpSchema& OpSchema::NumInputs(std::function<bool(int)> func) {
-  num_inputs_allowed_ = func;
-  return *this;
-}
-
-OpSchema& OpSchema::NumInputs(std::set<int> allowed_input_nums) {
-  return NumInputs(
-      [allowed_input_nums](int n)->bool {
-        return allowed_input_nums.count(n);
-      });
-}
-
-OpSchema& OpSchema::NumOutputs(int min, int max) {
-  min_output_ = min;
-  max_output_ = max;
-  return *this;
-}
-
-OpSchema& OpSchema::NumOutputs(int n) {
-  return NumOutputs(n, n);
-}
-
-OpSchema& OpSchema::NumOutputs(std::function<bool(int)> func) {
-  num_outputs_allowed_ = func;
-  return *this;
-}
-
-OpSchema& OpSchema::NumOutputs(std::set<int> allowed_output_nums) {
-  return NumOutputs(
-      [allowed_output_nums](int n)->bool {
-        return allowed_output_nums.count(n);
-      });
-}
-
-OpSchema& OpSchema::NumInputsOutputs(std::function<bool(int, int)> func) {
-  num_inputs_outputs_allowed_ = func;
-  return *this;
-}
-
-OpSchema& OpSchema::OutputCalculator(std::function<int(int)> calc) {
-  calculate_output_ = calc;
-  return *this;
-}
-
-OpSchema& OpSchema::SameNumberOfOutput() {
-  return OutputCalculator([](int n)->int { return n; } );
-}
-
-OpSchema& OpSchema::AllowConsumed(std::function<std::pair<bool,int>(int)> inplace) {
-  consumed_ = [inplace](int idx) {
-    auto r = inplace(idx);
-    return std::make_pair(
-      r.first ? UseType::CONSUME_ALLOWED : UseType::DEFAULT,
-      r.second);
-  };
-  return *this;
-}
-
-OpSchema& OpSchema::AllowConsumed(std::unordered_map<int, int> inplace) {
-  return AllowConsumed(
-      [inplace](int idx) {
-        auto it = inplace.find(idx);
-        if(it != inplace.end()) {
-          return std::make_pair(true, it->second);
->>>>>>> b8fc4d57
-        }
+                fail_check("Required attribute '", attr.name, "' is missing.");
+            }
+        }
+
 
         // Check in-place settings.
         for (int in_idx = 0; in_idx < node.input_size(); ++in_idx) {
@@ -535,24 +227,28 @@
             switch (use_type.first) {
             case UseType::DEFAULT:
                 if (consumed) {
-                    std::cerr << "Input index " << in_idx << " is set to consumed but "
-                        << "is not supported by op " << node.op_type();
-                    return false;
+                    fail_check(
+                        "Input index ",
+                        in_idx,
+                        " is set to consumed but ",
+                        "is not supported by op ",
+                        node.op_type());
                 } break;
             case UseType::CONSUME_ENFORCED:
                 if (!consumed) {
-                    std::cerr << "Input index " << in_idx << " must be set to consumed "
-                        << "for operator " << node.op_type();
-                    return false;
+                    fail_check(
+                        "Input index ",
+                        in_idx,
+                        " must be set to consumed ",
+                        "for operator ",
+                        node.op_type());
                 } break;
             case UseType::CONSUME_ALLOWED:
                 // pass, either is allowed
                 break;
             }
         }
-
         // Phew. All verifications passed.
-        return true;
     }
 
     OpSchema& OpSchema::NumInputs(int min, int max) {
